{
    "name": "boytacean-web",
<<<<<<< HEAD
    "version": "0.5.6",
=======
    "version": "0.5.7",
>>>>>>> 57055b49
    "description": "The web version of Boytacean",
    "repository": {
        "type": "git",
        "url": "git+https://github.com/joamag/boytacean.git"
    },
    "license": "Apache-2.0",
    "scripts": {
        "build": "parcel build index.html",
        "dev": "parcel index.html",
        "pretty": "prettier --config .prettierrc \"./**/*.{ts,tsx,json}\" --write",
        "start": "npm run build",
        "watch": "parcel watch index.html"
    },
    "source": "index.ts",
    "devDependencies": {
        "@parcel/transformer-typescript-tsc": "^2.7.0",
        "@types/react": "^18.0.21",
        "@types/react-dom": "^18.0.6",
        "parcel": "^2.7.0",
        "prettier": "^2.7.1",
        "process": "^0.11.10",
        "react": "^18.2.0",
        "react-dom": "^18.2.0",
        "typescript": "^4.8.4"
    }
}
<|MERGE_RESOLUTION|>--- conflicted
+++ resolved
@@ -1,33 +1,29 @@
-{
-    "name": "boytacean-web",
-<<<<<<< HEAD
-    "version": "0.5.6",
-=======
-    "version": "0.5.7",
->>>>>>> 57055b49
-    "description": "The web version of Boytacean",
-    "repository": {
-        "type": "git",
-        "url": "git+https://github.com/joamag/boytacean.git"
-    },
-    "license": "Apache-2.0",
-    "scripts": {
-        "build": "parcel build index.html",
-        "dev": "parcel index.html",
-        "pretty": "prettier --config .prettierrc \"./**/*.{ts,tsx,json}\" --write",
-        "start": "npm run build",
-        "watch": "parcel watch index.html"
-    },
-    "source": "index.ts",
-    "devDependencies": {
-        "@parcel/transformer-typescript-tsc": "^2.7.0",
-        "@types/react": "^18.0.21",
-        "@types/react-dom": "^18.0.6",
-        "parcel": "^2.7.0",
-        "prettier": "^2.7.1",
-        "process": "^0.11.10",
-        "react": "^18.2.0",
-        "react-dom": "^18.2.0",
-        "typescript": "^4.8.4"
-    }
-}
+{
+    "name": "boytacean-web",
+    "version": "0.5.7",
+    "description": "The web version of Boytacean",
+    "repository": {
+        "type": "git",
+        "url": "git+https://github.com/joamag/boytacean.git"
+    },
+    "license": "Apache-2.0",
+    "scripts": {
+        "build": "parcel build index.html",
+        "dev": "parcel index.html",
+        "pretty": "prettier --config .prettierrc \"./**/*.{ts,tsx,json}\" --write",
+        "start": "npm run build",
+        "watch": "parcel watch index.html"
+    },
+    "source": "index.ts",
+    "devDependencies": {
+        "@parcel/transformer-typescript-tsc": "^2.7.0",
+        "@types/react": "^18.0.21",
+        "@types/react-dom": "^18.0.6",
+        "parcel": "^2.7.0",
+        "prettier": "^2.7.1",
+        "process": "^0.11.10",
+        "react": "^18.2.0",
+        "react-dom": "^18.2.0",
+        "typescript": "^4.8.4"
+    }
+}