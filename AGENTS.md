--- conflicted
+++ resolved
@@ -2,7 +2,18 @@
 
 This document describes how to work with the project. Follow these notes when writing code or submitting pull requests.
 
-<<<<<<< HEAD
+## Setup
+
+Install Python packages and the Rust toolchain:
+
+```bash
+pip install -r requirements.txt
+rustup default nightly
+rustup component add rustfmt
+rustup component add clippy
+cargo install cargo-vcpkg
+```
+
 ## Configuration
 
 ### Rust Configuration
@@ -13,21 +24,6 @@
 rustup default nightly
 rustup add component rustfmt
 rustup add component clippy
-cargo install cargo-vcpkg
-```
-
-## Formatting
-=======
-## Setup
->>>>>>> 13143ff7
-
-Install Python packages and the Rust toolchain:
-
-```bash
-pip install -r requirements.txt
-rustup default nightly
-rustup component add rustfmt
-rustup component add clippy
 cargo install cargo-vcpkg
 ```
 
