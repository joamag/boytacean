[package]
name = "boytacean"
description = "A Game Boy emulator that is written in Rust."
<<<<<<< HEAD
version = "0.4.2"
=======
version = "0.4.4"
>>>>>>> 0cbdd871
authors = ["João Magalhães <joamag@gmail.com>"]
license = "Apache-2.0"
repository = "https://gitlab.stage.hive.pt/joamag/boytacean"
keywords = ["gameboy", "emulator", "rust"]
edition = "2018"

[lib]
crate-type = ["cdylib", "rlib"]

[features]
wasm = ["wasm-bindgen"]
debug = []

[dependencies]
wasm-bindgen = { version = "0.2", optional = true }

[profile.release]
debug = false
lto = true
opt-level = 3

[workspace]
members = [
    ".",
    "examples/sdl",
]<|MERGE_RESOLUTION|>--- conflicted
+++ resolved
@@ -1,11 +1,7 @@
 [package]
 name = "boytacean"
 description = "A Game Boy emulator that is written in Rust."
-<<<<<<< HEAD
-version = "0.4.2"
-=======
 version = "0.4.4"
->>>>>>> 0cbdd871
 authors = ["João Magalhães <joamag@gmail.com>"]
 license = "Apache-2.0"
 repository = "https://gitlab.stage.hive.pt/joamag/boytacean"
