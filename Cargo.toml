[package]
name = "boytacean"
description = "A Game Boy emulator that is written in Rust."
<<<<<<< HEAD
version = "0.5.6"
=======
version = "0.5.7"
>>>>>>> 57055b49
authors = ["João Magalhães <joamag@gmail.com>"]
license = "Apache-2.0"
repository = "https://github.com/joamag/boytacean"
keywords = ["gameboy", "emulator", "rust"]
edition = "2018"

[lib]
crate-type = ["cdylib", "rlib"]

[features]
wasm = ["wasm-bindgen"]
debug = []

[dependencies]
wasm-bindgen = { version = "0.2", optional = true }

[profile.release]
debug = false
lto = true
opt-level = 3

[workspace]
members = [
    ".",
    "frontends/sdl",
]<|MERGE_RESOLUTION|>--- conflicted
+++ resolved
@@ -1,11 +1,7 @@
 [package]
 name = "boytacean"
 description = "A Game Boy emulator that is written in Rust."
-<<<<<<< HEAD
-version = "0.5.6"
-=======
 version = "0.5.7"
->>>>>>> 57055b49
 authors = ["João Magalhães <joamag@gmail.com>"]
 license = "Apache-2.0"
 repository = "https://github.com/joamag/boytacean"
