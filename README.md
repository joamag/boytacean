# [Boytacean](https://boytacean.joao.me)

A Game Boy emulator that is written in Rust 🦀.

<img src="res/videos/002-mario.low.gif" width="360" />

**This emulator has been written for educational purposes and shouldn't be taken too seriously.** But yeahh it plays most of Game Boy games, which is cool... 🕹️

## Features

* Game Boy (DMG) emulation
* Simple navigable source-code
* Web and SDL front-ends
* Support for multiple MBCs: MBC1, MBC2, MBC3, and MBC5
* Variable CPU clock speed
<<<<<<< HEAD
* Passes [dmg-acid2](https://github.com/mattcurrie/dmg-acid2) PPU tests
=======
* Accurate PPU - passes [dmg-acid2](https://github.com/mattcurrie/dmg-acid2) tests
>>>>>>> 57055b49

For the Web front-end...

* Mobile first experience
* Transparent RAM saving using [Web Storage API](https://developer.mozilla.org/docs/Web/API/Window/localStorage)
* GamePad support using [Web Gamepad API](https://developer.mozilla.org/docs/Web/API/Gamepad_API)
* Unobstructive and effective on-screen GamePad
* Cool bespoke display palettes built by [TheWolfBunny64](https://www.deviantart.com/thewolfbunny).
* Fullscreen browser mode
* Debug mode - VRAM and registers

What's missing...

* Audio emulation APU
* Game Boy Color (GBC) emulation

## Deployments

| Provider  | Stable  | URL                                                              |
| --------- | ------- | ---------------------------------------------------------------- |
| Cloudfare | `True`  | [boytacean.joao.me](https://boytacean.joao.me)                   |
| Cloudfare | `True`  | [boytacean.pages.dev](https://boytacean.pages.dev)               |
| Cloudfare | `True`  | [prod.boytacean.pages.dev](https://prod.boytacean.pages.dev)     |
| Cloudfare | `True`  | [stable.boytacean.pages.dev](https://stable.boytacean.pages.dev) |
| Cloudfare | `False` | [master.boytacean.pages.dev](https://master.boytacean.pages.dev) |

## Build

### WASM for Node.js

```bash
cargo install wasm-pack
wasm-pack build --release --target=nodejs -- --features wasm
```

### WASM for Web

```bash
cargo install wasm-pack
wasm-pack build --release --target=web --out-dir=frontends/web/lib -- --features wasm
cd frontends/web
npm install && npm run build
cd dist && python3 -m http.server
```

## Web version

You can use some GET parameters to control the initial behaviour of the emulator.

| Parameter    | Type    | Description                                                                                    |
| ------------ | ------- | ---------------------------------------------------------------------------------------------- |
| `rom_url`    | String  | The URL from which the initial ROM is going to be loaded, should support CORS.                 |
| `url`        | String  | The same as `rom_url`.                                                                         |
| `fullscreen` | Boolean | If the emulator should start in fullscreen mode.                                               |
| `fs`         | Boolean | The same as `fullscreen`.                                                                      |
| `debug`      | Boolean | If the "debugger" should start visible.                                                        |
| `keyboard`   | Boolean | If the on screen keyboard should start visible.                                                |
| `palette`    | String  | The name of the palette to be set at startup( eg: `christmas`, `hogwards`, `mariobros`, etc.). |

### Palettes

The palettes offered in the web version were provided by [TheWolfBunny64](https://www.deviantart.com/thewolfbunny).

### Inspiration

To get some information about the resources that inspired my through the emulation creation journey check [Inspiration](doc/inspiration.md).

## License

Boytacian is currently licensed under the [Apache License, Version 2.0](http://www.apache.org/licenses/).<|MERGE_RESOLUTION|>--- conflicted
+++ resolved
@@ -13,11 +13,7 @@
 * Web and SDL front-ends
 * Support for multiple MBCs: MBC1, MBC2, MBC3, and MBC5
 * Variable CPU clock speed
-<<<<<<< HEAD
-* Passes [dmg-acid2](https://github.com/mattcurrie/dmg-acid2) PPU tests
-=======
 * Accurate PPU - passes [dmg-acid2](https://github.com/mattcurrie/dmg-acid2) tests
->>>>>>> 57055b49
 
 For the Web front-end...
 
