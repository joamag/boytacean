# Changelog

All notable changes to this project will be documented in this file.

The format is based on [Keep a Changelog](https://keepachangelog.com/en/1.0.0/),
and this project adheres to [Semantic Versioning](https://semver.org/spec/v2.0.0.html).

## [Unreleased]

### Added

* Support for Ctrl+D (Speedup) and Ctrl+K (Keyboard toggle) shortcuts

### Changed

*

### Fixed

*

<<<<<<< HEAD
=======
## [0.5.7] - 2022-11-17

### Fixed

* More issues related with bad PPU handling

>>>>>>> 57055b49
## [0.5.6] - 2022-11-17

### Fixed

* Issue with background color and change of palette colors
* Issue related with STAT interrupt not being triggered for all conditions

## [0.5.5] - 2022-11-17

### Fixed

* PPU issue related to the maximum number of objects/sprite per line being 10, issue detected by ACID test
* Object pixel drawing priority issue, issue detected by ACID test
* Issue associated with the wrongful flipping of 8x16 sprites, issue detected by ACID test
* Issue associated with drawing of window tiles, due to extra `update_stat()` operations, issue detected by ACID test

## [0.5.4] - 2022-11-15

### Fixed

* Critical issue with loading of Boot ROM

## [0.5.3] - 2022-11-15

### Changed

* New default demo ROM

## [0.5.2] - 2022-11-14

### Added

* Support for Gamepad Web API - [#9](https://gitlab.stage.hive.pt/joamag/boytacean/-/issues/9)
* Support for palette changing using GET param - [#10](https://gitlab.stage.hive.pt/joamag/boytacean/-/issues/10)

### Fixed

* Start and Select buttons order

## [0.5.1] - 2022-11-14

### Changed

* Small cosmetic changes

## [0.5.0] - 2022-11-14

### Added

* Support for true fullscreen at a browser level
* Support for more flexible palette colors
* Support for setting palette colors using WASM
* Local storage usage for saving battery backed RAM

## [0.4.5] - 2022-11-12

### Fixed

* Critical error that prevented physical keyboard from working ⌨️

## [0.4.4] - 2022-11-12

### Added

* Support for responsive physical keyboard

## [0.4.3] - 2022-11-11

### Added

* Better debug panel support
* Support for some `GET` parameters
* Support for fullscreen on screen keyboard mode

## [0.4.2] - 2022-11-09

### Fixed

* Arrow keys usage for on-screen gamepad
* Wrong UX for keyboard focus and fullscreen

## [0.4.1] - 2022-11-06

### Added

* Logic frequency control using on click UI and keyboard
* Support for on screen keyboard for Game Boy
* Support for remote ROM loading using URL - [#3](https://gitlab.stage.hive.pt/joamag/boytacean/-/issues/3)

## [0.4.0] - 2022-11-01

### Added

* A whole new layout implemented using React.JS 🔥
* Instant boot support using the `GameBoy.boot()` method
* Support for pending cycles in web version

### Changed

* Improved drawing speed at the SDL example
* Better handling of `panic!()` in web version

### Fixed

* Issue related to STAT interrupt and H-Blank
* Issue related to overflow in sprite drawing
* Issue related to the RAM bank selection in some of the MBCs

## [0.3.0] - 2022-07-11

### Added

* Support for 8x16 sprites
* Support for MBC5, think Pokemon Yellow

### Fixed

* Issue with MBC1 and Advanced ROM Banking Mode
* Issue related to LDC power of and return mode

## [0.2.0] - 2022-07-10

### Added

* Support for drag and drop loading in SDL
* SDL fixes related to timing
* Support for drawing windows
* Initial experimental support for MBC3 (for Pokemon Red/Blue)

### Fixed

* Timer related issue, made test on inst timing pass
* Clear first frame issue, with `first_frame` flag

## [0.1.1] - 2022-07-08

### Fixed

* License name in the `Cargo.toml` file

## [0.1.0] - 2022-07-08

### Added

* Support for sprite drawing, works with Tetris
* Support for timers
* Initial working version 🥳

### Fixed

* Problem in the switching of the LCD mode<|MERGE_RESOLUTION|>--- conflicted
+++ resolved
@@ -19,15 +19,12 @@
 
 *
 
-<<<<<<< HEAD
-=======
 ## [0.5.7] - 2022-11-17
 
 ### Fixed
 
 * More issues related with bad PPU handling
 
->>>>>>> 57055b49
 ## [0.5.6] - 2022-11-17
 
 ### Fixed
