import {
    Emulator,
    EmulatorBase,
    PixelFormat,
    RomInfo,
    startApp
} from "./react/app";

import {
    Cartridge,
    default as _wasm,
    GameBoy,
    PadKey,
    PpuMode
} from "./lib/boytacean.js";
import info from "./package.json";

declare const require: any;

const LOGIC_HZ = 4194304;
const VISUAL_HZ = 59.7275;
const IDLE_HZ = 10;

const SAMPLE_RATE = 2;

const BACKGROUNDS = [
    "264653",
    "1b1a17",
    "023047",
    "bc6c25",
    "283618",
    "2a9d8f",
    "3a5a40"
];

const KEYS_NAME: Record<string, number> = {
    ArrowUp: PadKey.Up,
    ArrowDown: PadKey.Down,
    ArrowLeft: PadKey.Left,
    ArrowRight: PadKey.Right,
    Start: PadKey.Start,
    Select: PadKey.Select,
    A: PadKey.A,
    B: PadKey.B
};

const ROM_PATH = require("../../res/roms/20y.gb");

/**
 * Top level class that controls the emulator behaviour
 * and "joins" all the elements together to bring input/output
 * of the associated machine.
 */
class GameboyEmulator extends EmulatorBase implements Emulator {
    /**
     * The Game Boy engine (probably coming from WASM) that
     * is going to be used for the emulation.
     */
    private gameBoy: GameBoy | null = null;

    /**
     * The descriptive name of the engine that is currently
     * in use to emulate the system.
     */
    private _engine: string | null = null;

    private logicFrequency: number = LOGIC_HZ;
    private visualFrequency: number = VISUAL_HZ;
    private idleFrequency: number = IDLE_HZ;

    private paused: boolean = false;
    private nextTickTime: number = 0;
    private fps: number = 0;
    private frameStart: number = new Date().getTime();
    private frameCount: number = 0;

    private romName: string | null = null;
    private romData: Uint8Array | null = null;
    private romSize: number = 0;
    private cartridge: Cartridge | null = null;

    async main({ romUrl }: { romUrl?: string }) {
        // initializes the WASM module, this is required
        // so that the global symbols become available
        await wasm();

        // boots the emulator subsystem with the initial
        // ROM retrieved from a remote data source
        await this.boot({ loadRom: true, romPath: romUrl ?? undefined });

        // the counter that controls the overflowing cycles
        // from tick to tick operation
        let pending = 0;

        // runs the sequence as an infinite loop, running
        // the associated CPU cycles accordingly
        while (true) {
            // in case the machine is paused we must delay the execution
            // a little bit until the paused state is recovered
            if (this.paused) {
                await new Promise((resolve) => {
                    setTimeout(resolve, 1000 / this.idleFrequency);
                });
                continue;
            }

            // obtains the current time, this value is going
            // to be used to compute the need for tick computation
            let currentTime = new Date().getTime();

            try {
                pending = this.tick(
                    currentTime,
                    pending,
                    Math.round(this.logicFrequency / this.visualFrequency)
                );
            } catch (err) {
                // sets the default error message to be displayed
                // to the user, this value may be overridden in case
                // a better and more explicit message can be determined
                let message = String(err);

                // verifies if the current issue is a panic one
                // and updates the message value if that's the case
                const messageNormalized = (err as Error).message.toLowerCase();
                const isPanic =
                    messageNormalized.startsWith("unreachable") ||
                    messageNormalized.startsWith("recursive use of an object");
                if (isPanic) {
                    message = "Unrecoverable error, restarting Game Boy";
                }

                // displays the error information to both the end-user
                // and the developer (for diagnostics)
                this.trigger("message", {
                    text: message,
                    error: true,
                    timeout: 5000
                });
                console.error(err);

                // pauses the machine, allowing the end-user to act
                // on the error in a proper fashion
                this.pause();

                // if we're talking about a panic, proper action must be taken
                // which in this case it means restarting both the WASM sub
                // system and the machine state (to be able to recover)
                // also sets the default color on screen to indicate the issue
                if (isPanic) {
                    await wasm();
                    await this.boot({ restore: false });

                    this.trigger("error");
                }
            }

            // calculates the amount of time until the next draw operation
            // this is the amount of time that is going to be pending
            currentTime = new Date().getTime();
            const pendingTime = Math.max(this.nextTickTime - currentTime, 0);

            // waits a little bit for the next frame to be draw,
            // this should control the flow of render
            await new Promise((resolve) => {
                setTimeout(resolve, pendingTime);
            });
        }
    }

    tick(currentTime: number, pending: number, cycles: number = 70224) {
        // in case the time to draw the next frame has not been
        // reached the flush of the "tick" logic is skipped
        if (currentTime < this.nextTickTime) return pending;

        // calculates the number of ticks that have elapsed since the
        // last draw operation, this is critical to be able to properly
        // operate the clock of the CPU in frame drop situations
        if (this.nextTickTime === 0) this.nextTickTime = currentTime;
        let ticks = Math.ceil(
            (currentTime - this.nextTickTime) /
                ((1 / this.visualFrequency) * 1000)
        );
        ticks = Math.max(ticks, 1);

        // initializes the counter of cycles with the pending number
        // of cycles coming from the previous tick
        let counterCycles = pending;

        let lastFrame = -1;

        while (true) {
            // limits the number of cycles to the provided
            // cycle value passed as a parameter
            if (counterCycles >= cycles) {
                break;
            }

            // runs the Game Boy clock, this operations should
            // include the advance of both the CPU and the PPU
            counterCycles += this.gameBoy?.clock() ?? 0;

            // in case the current PPU mode is VBlank and the
            // frame is different from the previously rendered
            // one then it's time to update the canvas
            if (
                this.gameBoy?.ppu_mode() === PpuMode.VBlank &&
                this.gameBoy?.ppu_frame() !== lastFrame
            ) {
                lastFrame = this.gameBoy?.ppu_frame();

                // triggers the frame event indicating that
                // a new frame is now available for drawing
                this.trigger("frame");
            }
        }

        // increments the number of frames rendered in the current
        // section, this value is going to be used to calculate FPS
        this.frameCount += 1;

        // in case the target number of frames for FPS control
        // has been reached calculates the number of FPS and
        // flushes the value to the screen
        if (this.frameCount >= this.visualFrequency * SAMPLE_RATE) {
            const currentTime = new Date().getTime();
            const deltaTime = (currentTime - this.frameStart) / 1000;
            const fps = Math.round(this.frameCount / deltaTime);
            this.fps = fps;
            this.frameCount = 0;
            this.frameStart = currentTime;
        }

        // updates the next update time reference to the, so that it
        // can be used to control the game loop
        this.nextTickTime += (1000 / this.visualFrequency) * ticks;

        // calculates the new number of pending (overflow) cycles
        // that are going to be added to the next iteration
        return counterCycles - cycles;
    }

    /**
     * Starts the current machine, setting the internal structure in
     * a proper state to start drawing and receiving input.
     *
     * This method can also be used to load a new ROM into the machine.
     *
     * @param options The options that are going to be used in the
     * starting of the machine, includes information on the ROM and
     * the emulator engine to use.
     */
    async boot({
        engine = "neo",
        restore = true,
        loadRom = false,
        romPath = ROM_PATH,
        romName = null,
        romData = null
    }: {
        engine?: string | null;
        restore?: boolean;
        loadRom?: boolean;
        romPath?: string;
        romName?: string | null;
        romData?: Uint8Array | null;
    } = {}) {
        // in case a remote ROM loading operation has been
        // requested then loads it from the remote origin
        if (loadRom) {
            ({ name: romName, data: romData } = await this.fetchRom(romPath));
        } else if (romName === null || romData === null) {
            [romName, romData] = [this.romName, this.romData];
        }

        // selects the proper engine for execution
        // and builds a new instance of it
        switch (engine) {
            case "neo":
                this.gameBoy = new GameBoy();
                break;

            default:
                if (!this.gameBoy) {
                    throw new Error("No engine requested");
                }
                break;
        }

        // resets the Game Boy engine to restore it into
        // a valid state ready to be used
        this.gameBoy.reset();
        this.gameBoy.load_boot_default();
        const cartridge = this.gameBoy.load_rom_ws(romData!);

        // updates the ROM name in case there's extra information
        // coming from the cartridge
        romName = cartridge.title() ? cartridge.title() : romName;

        // updates the name of the currently selected engine
        // to the one that has been provided (logic change)
        if (engine) this._engine = engine;

        // updates the complete set of global information that
        // is going to be displayed
        this.setRom(romName!, romData!, cartridge);

        // in case the restore (state) flag is set
        // then resumes the machine execution
        if (restore) this.resume();

        // triggers the booted event indicating that the
        // emulator has finished the loading process
        this.trigger("booted");
    }

<<<<<<< HEAD
    // @todo remove this method, or at least most of it
    async register() {
        await Promise.all([this.registerKeys()]);
    }

    registerKeys() {
        document.addEventListener("keydown", (event) => {
            const keyCode = KEYS[event.key];
            const isArrow = ARROW_KEYS[event.key] ?? false;
            if (isArrow) event.preventDefault();
            if (keyCode !== undefined) {
                this.gameBoy?.key_press(keyCode);
                return;
            }

            switch (event.key) {
                case "+":
                    this.frequency += FREQUENCY_DELTA;
                    break;

                case "-":
                    this.frequency -= FREQUENCY_DELTA;
                    break;
            }
        });

        document.addEventListener("keyup", (event) => {
            const keyCode = KEYS[event.key];
            const isArrow = ARROW_KEYS[event.key] ?? false;
            if (isArrow) event.preventDefault();
            if (keyCode !== undefined) {
                this.gameBoy?.key_lift(keyCode);
                return;
            }
        });
    }

=======
>>>>>>> 0cbdd871
    setRom(name: string, data: Uint8Array, cartridge: Cartridge) {
        this.romName = name;
        this.romData = data;
        this.romSize = data.length;
        this.cartridge = cartridge;
    }

    get name(): string {
        return "Boytacean";
    }

    get device(): string {
        return "Game Boy";
    }

    get deviceUrl(): string {
        return "https://en.wikipedia.org/wiki/Game_Boy";
    }

    get engines() {
        return ["neo"];
    }

    get engine() {
        return this._engine;
    }

    get version(): string {
        return info.version;
    }

    get versionUrl(): string {
        return "https://gitlab.stage.hive.pt/joamag/boytacean/-/blob/master/CHANGELOG.md";
    }

    get romExts(): string[] {
        return ["gb"];
    }

    get pixelFormat(): PixelFormat {
        return PixelFormat.RGB;
    }

    /**
     * Returns the array buffer that contains the complete set of
     * pixel data that is going to be drawn.
     *
     * @returns The current pixel data for the emulator display.
     */
    get imageBuffer(): Uint8Array {
        return this.gameBoy?.frame_buffer_eager() ?? new Uint8Array();
    }

    get romInfo(): RomInfo {
        return {
            name: this.romName ?? undefined,
            data: this.romData ?? undefined,
            size: this.romSize,
            extra: {
                romType: this.cartridge?.rom_type_s(),
                romSize: this.cartridge?.rom_size_s(),
                ramSize: this.cartridge?.ram_size_s()
            }
        };
    }

    get frequency(): number {
        return this.logicFrequency;
    }

    set frequency(value: number) {
        value = Math.max(value, 0);
        this.logicFrequency = value;
        this.trigger("frequency", value);
    }

    get frequencyDelta(): number | null {
        return 400000;
    }

    get framerate(): number {
        return this.fps;
    }

    get registers(): Record<string, string | number> {
        const registers = this.gameBoy?.registers();
        if (!registers) return {};
        return {
            pc: registers.pc,
            sp: registers.sp,
            a: registers.a,
            b: registers.b,
            c: registers.c,
            d: registers.d,
            e: registers.e,
            h: registers.h,
            l: registers.l,
            scy: registers.scy,
            scx: registers.scx,
            wy: registers.wy,
            wx: registers.wx,
            ly: registers.ly,
            lyc: registers.lyc
        };
    }

    getTile(index: number): Uint8Array {
        return this.gameBoy?.get_tile_buffer(index) ?? new Uint8Array();
    }

    toggleRunning() {
        if (this.paused) {
            this.resume();
        } else {
            this.pause();
        }
    }

    pause() {
        this.paused = true;
    }

    resume() {
        this.paused = false;
        this.nextTickTime = new Date().getTime();
    }

    reset() {
        this.boot({ engine: null });
    }

    keyPress(key: string) {
        const keyCode = KEYS_NAME[key];
        if (keyCode === undefined) return;
        this.gameBoy?.key_press(keyCode);
    }

    keyLift(key: string) {
        const keyCode = KEYS_NAME[key];
        if (keyCode === undefined) return;
        this.gameBoy?.key_lift(keyCode);
    }

    benchmark(count = 50000000) {
        let cycles = 0;
        this.pause();
        try {
            const initial = Date.now();
            for (let i = 0; i < count; i++) {
                cycles += this.gameBoy?.clock() ?? 0;
            }
            const delta = (Date.now() - initial) / 1000;
            const frequency_mhz = cycles / delta / 1000 / 1000;
            return {
                delta: delta,
                count: count,
                cycles: cycles,
                frequency_mhz: frequency_mhz
            };
        } finally {
            this.resume();
        }
    }

    private async fetchRom(
        romPath: string
    ): Promise<{ name: string; data: Uint8Array }> {
        // extracts the name of the ROM from the provided
        // path by splitting its structure
        const romPathS = romPath.split(/\//g);
        let romName = romPathS[romPathS.length - 1].split("?")[0];
        const romNameS = romName.split(/\./g);
        romName = `${romNameS[0]}.${romNameS[romNameS.length - 1]}`;

        // loads the ROM data and converts it into the
        // target byte array buffer (to be used by WASM)
        const response = await fetch(romPath);
        const blob = await response.blob();
        const arrayBuffer = await blob.arrayBuffer();
        const romData = new Uint8Array(arrayBuffer);

        // returns both the name of the ROM and the data
        // contents as a byte array
        return {
            name: romName,
            data: romData
        };
    }
}

declare global {
    interface Window {
        panic: (message: string) => void;
    }
}

window.panic = (message: string) => {
    console.error(message);
};

const wasm = async () => {
    await _wasm();
    GameBoy.set_panic_hook_ws();
};

(async () => {
    // parses the current location URL as retrieves
    // some of the "relevant" GET parameters for logic
    const params = new URLSearchParams(window.location.search);
    const romUrl = params.get("rom_url") ?? params.get("url") ?? undefined;
    const fullscreen = ["1", "true", "True"].includes(
        params.get("fullscreen") ?? ""
    );
    const debug = ["1", "true", "True"].includes(params.get("debug") ?? "");
    const keyboard = ["1", "true", "True"].includes(
        params.get("keyboard") ?? ""
    );

    const emulator = new GameboyEmulator();
    startApp("app", {
        emulator: emulator,
        fullscreen: fullscreen,
        debug: debug,
        keyboard: keyboard,
        backgrounds: BACKGROUNDS
    });
    await emulator.main({ romUrl: romUrl });
})();
<|MERGE_RESOLUTION|>--- conflicted
+++ resolved
@@ -1,584 +1,544 @@
-import {
-    Emulator,
-    EmulatorBase,
-    PixelFormat,
-    RomInfo,
-    startApp
-} from "./react/app";
-
-import {
-    Cartridge,
-    default as _wasm,
-    GameBoy,
-    PadKey,
-    PpuMode
-} from "./lib/boytacean.js";
-import info from "./package.json";
-
-declare const require: any;
-
-const LOGIC_HZ = 4194304;
-const VISUAL_HZ = 59.7275;
-const IDLE_HZ = 10;
-
-const SAMPLE_RATE = 2;
-
-const BACKGROUNDS = [
-    "264653",
-    "1b1a17",
-    "023047",
-    "bc6c25",
-    "283618",
-    "2a9d8f",
-    "3a5a40"
-];
-
-const KEYS_NAME: Record<string, number> = {
-    ArrowUp: PadKey.Up,
-    ArrowDown: PadKey.Down,
-    ArrowLeft: PadKey.Left,
-    ArrowRight: PadKey.Right,
-    Start: PadKey.Start,
-    Select: PadKey.Select,
-    A: PadKey.A,
-    B: PadKey.B
-};
-
-const ROM_PATH = require("../../res/roms/20y.gb");
-
-/**
- * Top level class that controls the emulator behaviour
- * and "joins" all the elements together to bring input/output
- * of the associated machine.
- */
-class GameboyEmulator extends EmulatorBase implements Emulator {
-    /**
-     * The Game Boy engine (probably coming from WASM) that
-     * is going to be used for the emulation.
-     */
-    private gameBoy: GameBoy | null = null;
-
-    /**
-     * The descriptive name of the engine that is currently
-     * in use to emulate the system.
-     */
-    private _engine: string | null = null;
-
-    private logicFrequency: number = LOGIC_HZ;
-    private visualFrequency: number = VISUAL_HZ;
-    private idleFrequency: number = IDLE_HZ;
-
-    private paused: boolean = false;
-    private nextTickTime: number = 0;
-    private fps: number = 0;
-    private frameStart: number = new Date().getTime();
-    private frameCount: number = 0;
-
-    private romName: string | null = null;
-    private romData: Uint8Array | null = null;
-    private romSize: number = 0;
-    private cartridge: Cartridge | null = null;
-
-    async main({ romUrl }: { romUrl?: string }) {
-        // initializes the WASM module, this is required
-        // so that the global symbols become available
-        await wasm();
-
-        // boots the emulator subsystem with the initial
-        // ROM retrieved from a remote data source
-        await this.boot({ loadRom: true, romPath: romUrl ?? undefined });
-
-        // the counter that controls the overflowing cycles
-        // from tick to tick operation
-        let pending = 0;
-
-        // runs the sequence as an infinite loop, running
-        // the associated CPU cycles accordingly
-        while (true) {
-            // in case the machine is paused we must delay the execution
-            // a little bit until the paused state is recovered
-            if (this.paused) {
-                await new Promise((resolve) => {
-                    setTimeout(resolve, 1000 / this.idleFrequency);
-                });
-                continue;
-            }
-
-            // obtains the current time, this value is going
-            // to be used to compute the need for tick computation
-            let currentTime = new Date().getTime();
-
-            try {
-                pending = this.tick(
-                    currentTime,
-                    pending,
-                    Math.round(this.logicFrequency / this.visualFrequency)
-                );
-            } catch (err) {
-                // sets the default error message to be displayed
-                // to the user, this value may be overridden in case
-                // a better and more explicit message can be determined
-                let message = String(err);
-
-                // verifies if the current issue is a panic one
-                // and updates the message value if that's the case
-                const messageNormalized = (err as Error).message.toLowerCase();
-                const isPanic =
-                    messageNormalized.startsWith("unreachable") ||
-                    messageNormalized.startsWith("recursive use of an object");
-                if (isPanic) {
-                    message = "Unrecoverable error, restarting Game Boy";
-                }
-
-                // displays the error information to both the end-user
-                // and the developer (for diagnostics)
-                this.trigger("message", {
-                    text: message,
-                    error: true,
-                    timeout: 5000
-                });
-                console.error(err);
-
-                // pauses the machine, allowing the end-user to act
-                // on the error in a proper fashion
-                this.pause();
-
-                // if we're talking about a panic, proper action must be taken
-                // which in this case it means restarting both the WASM sub
-                // system and the machine state (to be able to recover)
-                // also sets the default color on screen to indicate the issue
-                if (isPanic) {
-                    await wasm();
-                    await this.boot({ restore: false });
-
-                    this.trigger("error");
-                }
-            }
-
-            // calculates the amount of time until the next draw operation
-            // this is the amount of time that is going to be pending
-            currentTime = new Date().getTime();
-            const pendingTime = Math.max(this.nextTickTime - currentTime, 0);
-
-            // waits a little bit for the next frame to be draw,
-            // this should control the flow of render
-            await new Promise((resolve) => {
-                setTimeout(resolve, pendingTime);
-            });
-        }
-    }
-
-    tick(currentTime: number, pending: number, cycles: number = 70224) {
-        // in case the time to draw the next frame has not been
-        // reached the flush of the "tick" logic is skipped
-        if (currentTime < this.nextTickTime) return pending;
-
-        // calculates the number of ticks that have elapsed since the
-        // last draw operation, this is critical to be able to properly
-        // operate the clock of the CPU in frame drop situations
-        if (this.nextTickTime === 0) this.nextTickTime = currentTime;
-        let ticks = Math.ceil(
-            (currentTime - this.nextTickTime) /
-                ((1 / this.visualFrequency) * 1000)
-        );
-        ticks = Math.max(ticks, 1);
-
-        // initializes the counter of cycles with the pending number
-        // of cycles coming from the previous tick
-        let counterCycles = pending;
-
-        let lastFrame = -1;
-
-        while (true) {
-            // limits the number of cycles to the provided
-            // cycle value passed as a parameter
-            if (counterCycles >= cycles) {
-                break;
-            }
-
-            // runs the Game Boy clock, this operations should
-            // include the advance of both the CPU and the PPU
-            counterCycles += this.gameBoy?.clock() ?? 0;
-
-            // in case the current PPU mode is VBlank and the
-            // frame is different from the previously rendered
-            // one then it's time to update the canvas
-            if (
-                this.gameBoy?.ppu_mode() === PpuMode.VBlank &&
-                this.gameBoy?.ppu_frame() !== lastFrame
-            ) {
-                lastFrame = this.gameBoy?.ppu_frame();
-
-                // triggers the frame event indicating that
-                // a new frame is now available for drawing
-                this.trigger("frame");
-            }
-        }
-
-        // increments the number of frames rendered in the current
-        // section, this value is going to be used to calculate FPS
-        this.frameCount += 1;
-
-        // in case the target number of frames for FPS control
-        // has been reached calculates the number of FPS and
-        // flushes the value to the screen
-        if (this.frameCount >= this.visualFrequency * SAMPLE_RATE) {
-            const currentTime = new Date().getTime();
-            const deltaTime = (currentTime - this.frameStart) / 1000;
-            const fps = Math.round(this.frameCount / deltaTime);
-            this.fps = fps;
-            this.frameCount = 0;
-            this.frameStart = currentTime;
-        }
-
-        // updates the next update time reference to the, so that it
-        // can be used to control the game loop
-        this.nextTickTime += (1000 / this.visualFrequency) * ticks;
-
-        // calculates the new number of pending (overflow) cycles
-        // that are going to be added to the next iteration
-        return counterCycles - cycles;
-    }
-
-    /**
-     * Starts the current machine, setting the internal structure in
-     * a proper state to start drawing and receiving input.
-     *
-     * This method can also be used to load a new ROM into the machine.
-     *
-     * @param options The options that are going to be used in the
-     * starting of the machine, includes information on the ROM and
-     * the emulator engine to use.
-     */
-    async boot({
-        engine = "neo",
-        restore = true,
-        loadRom = false,
-        romPath = ROM_PATH,
-        romName = null,
-        romData = null
-    }: {
-        engine?: string | null;
-        restore?: boolean;
-        loadRom?: boolean;
-        romPath?: string;
-        romName?: string | null;
-        romData?: Uint8Array | null;
-    } = {}) {
-        // in case a remote ROM loading operation has been
-        // requested then loads it from the remote origin
-        if (loadRom) {
-            ({ name: romName, data: romData } = await this.fetchRom(romPath));
-        } else if (romName === null || romData === null) {
-            [romName, romData] = [this.romName, this.romData];
-        }
-
-        // selects the proper engine for execution
-        // and builds a new instance of it
-        switch (engine) {
-            case "neo":
-                this.gameBoy = new GameBoy();
-                break;
-
-            default:
-                if (!this.gameBoy) {
-                    throw new Error("No engine requested");
-                }
-                break;
-        }
-
-        // resets the Game Boy engine to restore it into
-        // a valid state ready to be used
-        this.gameBoy.reset();
-        this.gameBoy.load_boot_default();
-        const cartridge = this.gameBoy.load_rom_ws(romData!);
-
-        // updates the ROM name in case there's extra information
-        // coming from the cartridge
-        romName = cartridge.title() ? cartridge.title() : romName;
-
-        // updates the name of the currently selected engine
-        // to the one that has been provided (logic change)
-        if (engine) this._engine = engine;
-
-        // updates the complete set of global information that
-        // is going to be displayed
-        this.setRom(romName!, romData!, cartridge);
-
-        // in case the restore (state) flag is set
-        // then resumes the machine execution
-        if (restore) this.resume();
-
-        // triggers the booted event indicating that the
-        // emulator has finished the loading process
-        this.trigger("booted");
-    }
-
-<<<<<<< HEAD
-    // @todo remove this method, or at least most of it
-    async register() {
-        await Promise.all([this.registerKeys()]);
-    }
-
-    registerKeys() {
-        document.addEventListener("keydown", (event) => {
-            const keyCode = KEYS[event.key];
-            const isArrow = ARROW_KEYS[event.key] ?? false;
-            if (isArrow) event.preventDefault();
-            if (keyCode !== undefined) {
-                this.gameBoy?.key_press(keyCode);
-                return;
-            }
-
-            switch (event.key) {
-                case "+":
-                    this.frequency += FREQUENCY_DELTA;
-                    break;
-
-                case "-":
-                    this.frequency -= FREQUENCY_DELTA;
-                    break;
-            }
-        });
-
-        document.addEventListener("keyup", (event) => {
-            const keyCode = KEYS[event.key];
-            const isArrow = ARROW_KEYS[event.key] ?? false;
-            if (isArrow) event.preventDefault();
-            if (keyCode !== undefined) {
-                this.gameBoy?.key_lift(keyCode);
-                return;
-            }
-        });
-    }
-
-=======
->>>>>>> 0cbdd871
-    setRom(name: string, data: Uint8Array, cartridge: Cartridge) {
-        this.romName = name;
-        this.romData = data;
-        this.romSize = data.length;
-        this.cartridge = cartridge;
-    }
-
-    get name(): string {
-        return "Boytacean";
-    }
-
-    get device(): string {
-        return "Game Boy";
-    }
-
-    get deviceUrl(): string {
-        return "https://en.wikipedia.org/wiki/Game_Boy";
-    }
-
-    get engines() {
-        return ["neo"];
-    }
-
-    get engine() {
-        return this._engine;
-    }
-
-    get version(): string {
-        return info.version;
-    }
-
-    get versionUrl(): string {
-        return "https://gitlab.stage.hive.pt/joamag/boytacean/-/blob/master/CHANGELOG.md";
-    }
-
-    get romExts(): string[] {
-        return ["gb"];
-    }
-
-    get pixelFormat(): PixelFormat {
-        return PixelFormat.RGB;
-    }
-
-    /**
-     * Returns the array buffer that contains the complete set of
-     * pixel data that is going to be drawn.
-     *
-     * @returns The current pixel data for the emulator display.
-     */
-    get imageBuffer(): Uint8Array {
-        return this.gameBoy?.frame_buffer_eager() ?? new Uint8Array();
-    }
-
-    get romInfo(): RomInfo {
-        return {
-            name: this.romName ?? undefined,
-            data: this.romData ?? undefined,
-            size: this.romSize,
-            extra: {
-                romType: this.cartridge?.rom_type_s(),
-                romSize: this.cartridge?.rom_size_s(),
-                ramSize: this.cartridge?.ram_size_s()
-            }
-        };
-    }
-
-    get frequency(): number {
-        return this.logicFrequency;
-    }
-
-    set frequency(value: number) {
-        value = Math.max(value, 0);
-        this.logicFrequency = value;
-        this.trigger("frequency", value);
-    }
-
-    get frequencyDelta(): number | null {
-        return 400000;
-    }
-
-    get framerate(): number {
-        return this.fps;
-    }
-
-    get registers(): Record<string, string | number> {
-        const registers = this.gameBoy?.registers();
-        if (!registers) return {};
-        return {
-            pc: registers.pc,
-            sp: registers.sp,
-            a: registers.a,
-            b: registers.b,
-            c: registers.c,
-            d: registers.d,
-            e: registers.e,
-            h: registers.h,
-            l: registers.l,
-            scy: registers.scy,
-            scx: registers.scx,
-            wy: registers.wy,
-            wx: registers.wx,
-            ly: registers.ly,
-            lyc: registers.lyc
-        };
-    }
-
-    getTile(index: number): Uint8Array {
-        return this.gameBoy?.get_tile_buffer(index) ?? new Uint8Array();
-    }
-
-    toggleRunning() {
-        if (this.paused) {
-            this.resume();
-        } else {
-            this.pause();
-        }
-    }
-
-    pause() {
-        this.paused = true;
-    }
-
-    resume() {
-        this.paused = false;
-        this.nextTickTime = new Date().getTime();
-    }
-
-    reset() {
-        this.boot({ engine: null });
-    }
-
-    keyPress(key: string) {
-        const keyCode = KEYS_NAME[key];
-        if (keyCode === undefined) return;
-        this.gameBoy?.key_press(keyCode);
-    }
-
-    keyLift(key: string) {
-        const keyCode = KEYS_NAME[key];
-        if (keyCode === undefined) return;
-        this.gameBoy?.key_lift(keyCode);
-    }
-
-    benchmark(count = 50000000) {
-        let cycles = 0;
-        this.pause();
-        try {
-            const initial = Date.now();
-            for (let i = 0; i < count; i++) {
-                cycles += this.gameBoy?.clock() ?? 0;
-            }
-            const delta = (Date.now() - initial) / 1000;
-            const frequency_mhz = cycles / delta / 1000 / 1000;
-            return {
-                delta: delta,
-                count: count,
-                cycles: cycles,
-                frequency_mhz: frequency_mhz
-            };
-        } finally {
-            this.resume();
-        }
-    }
-
-    private async fetchRom(
-        romPath: string
-    ): Promise<{ name: string; data: Uint8Array }> {
-        // extracts the name of the ROM from the provided
-        // path by splitting its structure
-        const romPathS = romPath.split(/\//g);
-        let romName = romPathS[romPathS.length - 1].split("?")[0];
-        const romNameS = romName.split(/\./g);
-        romName = `${romNameS[0]}.${romNameS[romNameS.length - 1]}`;
-
-        // loads the ROM data and converts it into the
-        // target byte array buffer (to be used by WASM)
-        const response = await fetch(romPath);
-        const blob = await response.blob();
-        const arrayBuffer = await blob.arrayBuffer();
-        const romData = new Uint8Array(arrayBuffer);
-
-        // returns both the name of the ROM and the data
-        // contents as a byte array
-        return {
-            name: romName,
-            data: romData
-        };
-    }
-}
-
-declare global {
-    interface Window {
-        panic: (message: string) => void;
-    }
-}
-
-window.panic = (message: string) => {
-    console.error(message);
-};
-
-const wasm = async () => {
-    await _wasm();
-    GameBoy.set_panic_hook_ws();
-};
-
-(async () => {
-    // parses the current location URL as retrieves
-    // some of the "relevant" GET parameters for logic
-    const params = new URLSearchParams(window.location.search);
-    const romUrl = params.get("rom_url") ?? params.get("url") ?? undefined;
-    const fullscreen = ["1", "true", "True"].includes(
-        params.get("fullscreen") ?? ""
-    );
-    const debug = ["1", "true", "True"].includes(params.get("debug") ?? "");
-    const keyboard = ["1", "true", "True"].includes(
-        params.get("keyboard") ?? ""
-    );
-
-    const emulator = new GameboyEmulator();
-    startApp("app", {
-        emulator: emulator,
-        fullscreen: fullscreen,
-        debug: debug,
-        keyboard: keyboard,
-        backgrounds: BACKGROUNDS
-    });
-    await emulator.main({ romUrl: romUrl });
-})();
+import {
+    Emulator,
+    EmulatorBase,
+    PixelFormat,
+    RomInfo,
+    startApp
+} from "./react/app";
+
+import {
+    Cartridge,
+    default as _wasm,
+    GameBoy,
+    PadKey,
+    PpuMode
+} from "./lib/boytacean.js";
+import info from "./package.json";
+
+declare const require: any;
+
+const LOGIC_HZ = 4194304;
+const VISUAL_HZ = 59.7275;
+const IDLE_HZ = 10;
+
+const SAMPLE_RATE = 2;
+
+const BACKGROUNDS = [
+    "264653",
+    "1b1a17",
+    "023047",
+    "bc6c25",
+    "283618",
+    "2a9d8f",
+    "3a5a40"
+];
+
+const KEYS_NAME: Record<string, number> = {
+    ArrowUp: PadKey.Up,
+    ArrowDown: PadKey.Down,
+    ArrowLeft: PadKey.Left,
+    ArrowRight: PadKey.Right,
+    Start: PadKey.Start,
+    Select: PadKey.Select,
+    A: PadKey.A,
+    B: PadKey.B
+};
+
+const ROM_PATH = require("../../res/roms/20y.gb");
+
+/**
+ * Top level class that controls the emulator behaviour
+ * and "joins" all the elements together to bring input/output
+ * of the associated machine.
+ */
+class GameboyEmulator extends EmulatorBase implements Emulator {
+    /**
+     * The Game Boy engine (probably coming from WASM) that
+     * is going to be used for the emulation.
+     */
+    private gameBoy: GameBoy | null = null;
+
+    /**
+     * The descriptive name of the engine that is currently
+     * in use to emulate the system.
+     */
+    private _engine: string | null = null;
+
+    private logicFrequency: number = LOGIC_HZ;
+    private visualFrequency: number = VISUAL_HZ;
+    private idleFrequency: number = IDLE_HZ;
+
+    private paused: boolean = false;
+    private nextTickTime: number = 0;
+    private fps: number = 0;
+    private frameStart: number = new Date().getTime();
+    private frameCount: number = 0;
+
+    private romName: string | null = null;
+    private romData: Uint8Array | null = null;
+    private romSize: number = 0;
+    private cartridge: Cartridge | null = null;
+
+    async main({ romUrl }: { romUrl?: string }) {
+        // initializes the WASM module, this is required
+        // so that the global symbols become available
+        await wasm();
+
+        // boots the emulator subsystem with the initial
+        // ROM retrieved from a remote data source
+        await this.boot({ loadRom: true, romPath: romUrl ?? undefined });
+
+        // the counter that controls the overflowing cycles
+        // from tick to tick operation
+        let pending = 0;
+
+        // runs the sequence as an infinite loop, running
+        // the associated CPU cycles accordingly
+        while (true) {
+            // in case the machine is paused we must delay the execution
+            // a little bit until the paused state is recovered
+            if (this.paused) {
+                await new Promise((resolve) => {
+                    setTimeout(resolve, 1000 / this.idleFrequency);
+                });
+                continue;
+            }
+
+            // obtains the current time, this value is going
+            // to be used to compute the need for tick computation
+            let currentTime = new Date().getTime();
+
+            try {
+                pending = this.tick(
+                    currentTime,
+                    pending,
+                    Math.round(this.logicFrequency / this.visualFrequency)
+                );
+            } catch (err) {
+                // sets the default error message to be displayed
+                // to the user, this value may be overridden in case
+                // a better and more explicit message can be determined
+                let message = String(err);
+
+                // verifies if the current issue is a panic one
+                // and updates the message value if that's the case
+                const messageNormalized = (err as Error).message.toLowerCase();
+                const isPanic =
+                    messageNormalized.startsWith("unreachable") ||
+                    messageNormalized.startsWith("recursive use of an object");
+                if (isPanic) {
+                    message = "Unrecoverable error, restarting Game Boy";
+                }
+
+                // displays the error information to both the end-user
+                // and the developer (for diagnostics)
+                this.trigger("message", {
+                    text: message,
+                    error: true,
+                    timeout: 5000
+                });
+                console.error(err);
+
+                // pauses the machine, allowing the end-user to act
+                // on the error in a proper fashion
+                this.pause();
+
+                // if we're talking about a panic, proper action must be taken
+                // which in this case it means restarting both the WASM sub
+                // system and the machine state (to be able to recover)
+                // also sets the default color on screen to indicate the issue
+                if (isPanic) {
+                    await wasm();
+                    await this.boot({ restore: false });
+
+                    this.trigger("error");
+                }
+            }
+
+            // calculates the amount of time until the next draw operation
+            // this is the amount of time that is going to be pending
+            currentTime = new Date().getTime();
+            const pendingTime = Math.max(this.nextTickTime - currentTime, 0);
+
+            // waits a little bit for the next frame to be draw,
+            // this should control the flow of render
+            await new Promise((resolve) => {
+                setTimeout(resolve, pendingTime);
+            });
+        }
+    }
+
+    tick(currentTime: number, pending: number, cycles: number = 70224) {
+        // in case the time to draw the next frame has not been
+        // reached the flush of the "tick" logic is skipped
+        if (currentTime < this.nextTickTime) return pending;
+
+        // calculates the number of ticks that have elapsed since the
+        // last draw operation, this is critical to be able to properly
+        // operate the clock of the CPU in frame drop situations
+        if (this.nextTickTime === 0) this.nextTickTime = currentTime;
+        let ticks = Math.ceil(
+            (currentTime - this.nextTickTime) /
+                ((1 / this.visualFrequency) * 1000)
+        );
+        ticks = Math.max(ticks, 1);
+
+        // initializes the counter of cycles with the pending number
+        // of cycles coming from the previous tick
+        let counterCycles = pending;
+
+        let lastFrame = -1;
+
+        while (true) {
+            // limits the number of cycles to the provided
+            // cycle value passed as a parameter
+            if (counterCycles >= cycles) {
+                break;
+            }
+
+            // runs the Game Boy clock, this operations should
+            // include the advance of both the CPU and the PPU
+            counterCycles += this.gameBoy?.clock() ?? 0;
+
+            // in case the current PPU mode is VBlank and the
+            // frame is different from the previously rendered
+            // one then it's time to update the canvas
+            if (
+                this.gameBoy?.ppu_mode() === PpuMode.VBlank &&
+                this.gameBoy?.ppu_frame() !== lastFrame
+            ) {
+                lastFrame = this.gameBoy?.ppu_frame();
+
+                // triggers the frame event indicating that
+                // a new frame is now available for drawing
+                this.trigger("frame");
+            }
+        }
+
+        // increments the number of frames rendered in the current
+        // section, this value is going to be used to calculate FPS
+        this.frameCount += 1;
+
+        // in case the target number of frames for FPS control
+        // has been reached calculates the number of FPS and
+        // flushes the value to the screen
+        if (this.frameCount >= this.visualFrequency * SAMPLE_RATE) {
+            const currentTime = new Date().getTime();
+            const deltaTime = (currentTime - this.frameStart) / 1000;
+            const fps = Math.round(this.frameCount / deltaTime);
+            this.fps = fps;
+            this.frameCount = 0;
+            this.frameStart = currentTime;
+        }
+
+        // updates the next update time reference to the, so that it
+        // can be used to control the game loop
+        this.nextTickTime += (1000 / this.visualFrequency) * ticks;
+
+        // calculates the new number of pending (overflow) cycles
+        // that are going to be added to the next iteration
+        return counterCycles - cycles;
+    }
+
+    /**
+     * Starts the current machine, setting the internal structure in
+     * a proper state to start drawing and receiving input.
+     *
+     * This method can also be used to load a new ROM into the machine.
+     *
+     * @param options The options that are going to be used in the
+     * starting of the machine, includes information on the ROM and
+     * the emulator engine to use.
+     */
+    async boot({
+        engine = "neo",
+        restore = true,
+        loadRom = false,
+        romPath = ROM_PATH,
+        romName = null,
+        romData = null
+    }: {
+        engine?: string | null;
+        restore?: boolean;
+        loadRom?: boolean;
+        romPath?: string;
+        romName?: string | null;
+        romData?: Uint8Array | null;
+    } = {}) {
+        // in case a remote ROM loading operation has been
+        // requested then loads it from the remote origin
+        if (loadRom) {
+            ({ name: romName, data: romData } = await this.fetchRom(romPath));
+        } else if (romName === null || romData === null) {
+            [romName, romData] = [this.romName, this.romData];
+        }
+
+        // selects the proper engine for execution
+        // and builds a new instance of it
+        switch (engine) {
+            case "neo":
+                this.gameBoy = new GameBoy();
+                break;
+
+            default:
+                if (!this.gameBoy) {
+                    throw new Error("No engine requested");
+                }
+                break;
+        }
+
+        // resets the Game Boy engine to restore it into
+        // a valid state ready to be used
+        this.gameBoy.reset();
+        this.gameBoy.load_boot_default();
+        const cartridge = this.gameBoy.load_rom_ws(romData!);
+
+        // updates the ROM name in case there's extra information
+        // coming from the cartridge
+        romName = cartridge.title() ? cartridge.title() : romName;
+
+        // updates the name of the currently selected engine
+        // to the one that has been provided (logic change)
+        if (engine) this._engine = engine;
+
+        // updates the complete set of global information that
+        // is going to be displayed
+        this.setRom(romName!, romData!, cartridge);
+
+        // in case the restore (state) flag is set
+        // then resumes the machine execution
+        if (restore) this.resume();
+
+        // triggers the booted event indicating that the
+        // emulator has finished the loading process
+        this.trigger("booted");
+    }
+
+    setRom(name: string, data: Uint8Array, cartridge: Cartridge) {
+        this.romName = name;
+        this.romData = data;
+        this.romSize = data.length;
+        this.cartridge = cartridge;
+    }
+
+    get name(): string {
+        return "Boytacean";
+    }
+
+    get device(): string {
+        return "Game Boy";
+    }
+
+    get deviceUrl(): string {
+        return "https://en.wikipedia.org/wiki/Game_Boy";
+    }
+
+    get engines() {
+        return ["neo"];
+    }
+
+    get engine() {
+        return this._engine;
+    }
+
+    get version(): string {
+        return info.version;
+    }
+
+    get versionUrl(): string {
+        return "https://gitlab.stage.hive.pt/joamag/boytacean/-/blob/master/CHANGELOG.md";
+    }
+
+    get romExts(): string[] {
+        return ["gb"];
+    }
+
+    get pixelFormat(): PixelFormat {
+        return PixelFormat.RGB;
+    }
+
+    /**
+     * Returns the array buffer that contains the complete set of
+     * pixel data that is going to be drawn.
+     *
+     * @returns The current pixel data for the emulator display.
+     */
+    get imageBuffer(): Uint8Array {
+        return this.gameBoy?.frame_buffer_eager() ?? new Uint8Array();
+    }
+
+    get romInfo(): RomInfo {
+        return {
+            name: this.romName ?? undefined,
+            data: this.romData ?? undefined,
+            size: this.romSize,
+            extra: {
+                romType: this.cartridge?.rom_type_s(),
+                romSize: this.cartridge?.rom_size_s(),
+                ramSize: this.cartridge?.ram_size_s()
+            }
+        };
+    }
+
+    get frequency(): number {
+        return this.logicFrequency;
+    }
+
+    set frequency(value: number) {
+        value = Math.max(value, 0);
+        this.logicFrequency = value;
+        this.trigger("frequency", value);
+    }
+
+    get frequencyDelta(): number | null {
+        return 400000;
+    }
+
+    get framerate(): number {
+        return this.fps;
+    }
+
+    get registers(): Record<string, string | number> {
+        const registers = this.gameBoy?.registers();
+        if (!registers) return {};
+        return {
+            pc: registers.pc,
+            sp: registers.sp,
+            a: registers.a,
+            b: registers.b,
+            c: registers.c,
+            d: registers.d,
+            e: registers.e,
+            h: registers.h,
+            l: registers.l,
+            scy: registers.scy,
+            scx: registers.scx,
+            wy: registers.wy,
+            wx: registers.wx,
+            ly: registers.ly,
+            lyc: registers.lyc
+        };
+    }
+
+    getTile(index: number): Uint8Array {
+        return this.gameBoy?.get_tile_buffer(index) ?? new Uint8Array();
+    }
+
+    toggleRunning() {
+        if (this.paused) {
+            this.resume();
+        } else {
+            this.pause();
+        }
+    }
+
+    pause() {
+        this.paused = true;
+    }
+
+    resume() {
+        this.paused = false;
+        this.nextTickTime = new Date().getTime();
+    }
+
+    reset() {
+        this.boot({ engine: null });
+    }
+
+    keyPress(key: string) {
+        const keyCode = KEYS_NAME[key];
+        if (keyCode === undefined) return;
+        this.gameBoy?.key_press(keyCode);
+    }
+
+    keyLift(key: string) {
+        const keyCode = KEYS_NAME[key];
+        if (keyCode === undefined) return;
+        this.gameBoy?.key_lift(keyCode);
+    }
+
+    benchmark(count = 50000000) {
+        let cycles = 0;
+        this.pause();
+        try {
+            const initial = Date.now();
+            for (let i = 0; i < count; i++) {
+                cycles += this.gameBoy?.clock() ?? 0;
+            }
+            const delta = (Date.now() - initial) / 1000;
+            const frequency_mhz = cycles / delta / 1000 / 1000;
+            return {
+                delta: delta,
+                count: count,
+                cycles: cycles,
+                frequency_mhz: frequency_mhz
+            };
+        } finally {
+            this.resume();
+        }
+    }
+
+    private async fetchRom(
+        romPath: string
+    ): Promise<{ name: string; data: Uint8Array }> {
+        // extracts the name of the ROM from the provided
+        // path by splitting its structure
+        const romPathS = romPath.split(/\//g);
+        let romName = romPathS[romPathS.length - 1].split("?")[0];
+        const romNameS = romName.split(/\./g);
+        romName = `${romNameS[0]}.${romNameS[romNameS.length - 1]}`;
+
+        // loads the ROM data and converts it into the
+        // target byte array buffer (to be used by WASM)
+        const response = await fetch(romPath);
+        const blob = await response.blob();
+        const arrayBuffer = await blob.arrayBuffer();
+        const romData = new Uint8Array(arrayBuffer);
+
+        // returns both the name of the ROM and the data
+        // contents as a byte array
+        return {
+            name: romName,
+            data: romData
+        };
+    }
+}
+
+declare global {
+    interface Window {
+        panic: (message: string) => void;
+    }
+}
+
+window.panic = (message: string) => {
+    console.error(message);
+};
+
+const wasm = async () => {
+    await _wasm();
+    GameBoy.set_panic_hook_ws();
+};
+
+(async () => {
+    // parses the current location URL as retrieves
+    // some of the "relevant" GET parameters for logic
+    const params = new URLSearchParams(window.location.search);
+    const romUrl = params.get("rom_url") ?? params.get("url") ?? undefined;
+    const fullscreen = ["1", "true", "True"].includes(
+        params.get("fullscreen") ?? ""
+    );
+    const debug = ["1", "true", "True"].includes(params.get("debug") ?? "");
+    const keyboard = ["1", "true", "True"].includes(
+        params.get("keyboard") ?? ""
+    );
+
+    const emulator = new GameboyEmulator();
+    startApp("app", {
+        emulator: emulator,
+        fullscreen: fullscreen,
+        debug: debug,
+        keyboard: keyboard,
+        backgrounds: BACKGROUNDS
+    });
+    await emulator.main({ romUrl: romUrl });
+})();